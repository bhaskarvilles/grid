# Copyright 2016 Intel Corporation
#
# Licensed under the Apache License, Version 2.0 (the "License");
# you may not use this file except in compliance with the License.
# You may obtain a copy of the License at
#
#     http://www.apache.org/licenses/LICENSE-2.0
#
# Unless required by applicable law or agreed to in writing, software
# distributed under the License is distributed on an "AS IS" BASIS,
# WITHOUT WARRANTIES OR CONDITIONS OF ANY KIND, either express or implied.
# See the License for the specific language governing permissions and
# limitations under the License.
# ------------------------------------------------------------------------------

import logging
import sys

from mktplace.transactions import holding_update
from mktplace.transactions import liability_update
from mktplace.transactions import market_place_object_update
from mktplace.transactions import participant_update

logger = logging.getLogger(__name__)


class SellOfferObject(market_place_object_update.MarketPlaceObject):
    ObjectTypeName = 'SellOffer'
    ExecutionStyle = ['Any', 'ExecuteOnce', 'ExecuteOncePerParticipant']

    @classmethod
    def is_valid_object(cls, store, objectid):
        obj = cls.get_valid_object(store, objectid)
        if not obj:
            return False

        if not participant_update.ParticipantObject.is_valid_object(
                store, obj.get('creator')):
            return False

        if not liability_update.LiabilityObject.is_valid_object(
                store, obj.get('input')):
            return False

        if not holding_update.HoldingObject.is_valid_object(store,
                                                            obj.get('output')):
            return False

        if float(obj.get('ratio', 0)) <= 0:
            return False

        if obj.get('minimum') < 0 or obj.get('maximum') < 0:
            return False

        if obj.get('maximum') < obj.get('minimum'):
            return False

        if obj.get('execution') not in cls.ExecutionStyle:
            return False

        return True

    def __init__(self, objectid=None, minfo={}):
        super(SellOfferObject, self).__init__(objectid, minfo)

        self.CreatorID = minfo.get('creator', '**UNKNOWN**')
        self.InputID = minfo.get('input', '**UNKNOWN**')
        self.OutputID = minfo.get('output', '**UNKNOWN**')
        self.Ratio = float(minfo.get('ratio', 0))
        self.Description = minfo.get('description', '')
        self.Name = minfo.get('name', '')
        self.Minimum = int(minfo.get('minimum', 0))
        self.Maximum = int(minfo.get('maximum', sys.maxint))
        self.Execution = minfo.get('execution', 'Any')
        self.ExecutionState = {'ParticipantList': []}

    def dump(self):
        result = super(SellOfferObject, self).dump()

        result['creator'] = self.CreatorID
        result['input'] = self.InputID
        result['output'] = self.OutputID
        result['ratio'] = float(self.Ratio)
        result['description'] = self.Description
        result['name'] = self.Name
        result['minimum'] = int(self.Minimum)
        result['maximum'] = int(self.Maximum)
        result['execution'] = self.Execution
        result['execution-state'] = self.ExecutionState

        return result


class Register(market_place_object_update.Register):
    UpdateType = '/mktplace.transactions.SellOfferUpdate/Register'
    ObjectType = SellOfferObject
    CreatorType = participant_update.ParticipantObject

    def __init__(self, transaction=None, minfo={}):
        super(Register, self).__init__(transaction, minfo)

        self.CreatorID = minfo.get('CreatorID', '**UNKNOWN**')
        self.InputID = minfo.get('InputID')
        self.OutputID = minfo.get('OutputID')
        self.Ratio = float(minfo.get('Ratio', 1))
        self.Description = minfo.get('Description', '')
        self.Name = minfo.get('Name', '')
        self.Minimum = int(minfo.get('Minimum', 0))
        self.Maximum = int(minfo.get('Maximum', sys.maxint))
        self.Execution = minfo.get('Execution', 'Any')

    @property
    def References(self):
        return [self.CreatorID, self.InputID, self.OutputID]

    def is_valid(self, store):
        if not super(Register, self).is_valid(store):
            return False

        if not self.is_permitted(store):
            return False

        if not liability_update.LiabilityObject.is_valid_object(store,
                                                                self.InputID):
            return False

        obj = liability_update.LiabilityObject.get_valid_object(store,
                                                                self.InputID)
        if not self.CreatorType.is_valid_creator(store, obj.get('creator'),
                                                 self.OriginatorID):
            logger.info('%s does not have permission to modify liability %s',
                        self.OriginatorID, self.InputID)
            return False

        if not holding_update.HoldingObject.is_valid_object(store,
                                                            self.OutputID):
            return False

        obj = holding_update.HoldingObject.get_valid_object(
            store, self.OutputID)
        if not self.CreatorType.is_valid_creator(store, obj.get('creator'),
                                                 self.OriginatorID):
            logger.info('%s does not have permission to modify liability %s',
                        self.OriginatorID, self.OutputID)
            return False

        if self.Ratio <= 0:
            logger.debug('invalid ratio %s in offer %s', self.Ratio,
                         self.ObjectID)
            return False

        if self.Minimum < 0 or self.Maximum < 0 or self.Maximum < self.Minimum:
            logger.debug('inconsistent range %s < %s in offer %s',
                         self.Minimum, self.Maximum, self.ObjectID)
            return False

        if self.Execution not in SellOfferObject.ExecutionStyle:
            logger.debug('invalid execution style %s in offer %s',
                         self.Execution, self.ObjectID)
            return False

        return True

    def apply(self, store):
        pobj = self.ObjectType(self.ObjectID)

        pobj.CreatorID = self.CreatorID
        pobj.InputID = self.InputID
        pobj.OutputID = self.OutputID
        pobj.Ratio = float(self.Ratio)
        pobj.Description = self.Description
        pobj.Name = self.Name
        pobj.Minimum = self.Minimum
        pobj.Maximum = self.Maximum
        pobj.Execution = self.Execution

        store[self.ObjectID] = pobj.dump()

    def dump(self):
        result = super(Register, self).dump()

        result['CreatorID'] = self.CreatorID
        result['InputID'] = self.InputID
        result['OutputID'] = self.OutputID
        result['Ratio'] = float(self.Ratio)
        result['Description'] = self.Description
        result['Name'] = self.Name
        result['Minimum'] = int(self.Minimum)
        result['Maximum'] = int(self.Maximum)
        result['Execution'] = self.Execution

        return result


class Unregister(market_place_object_update.Unregister):
    UpdateType = '/mktplace.transactions.SellOfferUpdate/Unregister'
    ObjectType = SellOfferObject
    CreatorType = participant_update.ParticipantObject

    def __init__(self, transaction=None, minfo={}):
        super(Unregister, self).__init__(transaction, minfo)

    def is_valid(self, store):
        if not super(Unregister, self).is_valid(store):
            return False

        if not self.is_permitted(store):
            return False

        return True


class UpdateDescription(market_place_object_update.UpdateDescription):
    UpdateType = '/mktplace.transactions.SellOfferUpdate/UpdateDescription'
    ObjectType = SellOfferObject
    CreatorType = participant_update.ParticipantObject


class UpdateName(market_place_object_update.UpdateName):
    UpdateType = '/mktplace.transactions.SellOfferUpdate/UpdateName'
    ObjectType = SellOfferObject
<<<<<<< HEAD
    CreatorType = participant_update.ParticipantObject
=======
    CreatorType = participant_update.ParticipantObject
>>>>>>> b9d3af8b
<|MERGE_RESOLUTION|>--- conflicted
+++ resolved
@@ -219,8 +219,4 @@
 class UpdateName(market_place_object_update.UpdateName):
     UpdateType = '/mktplace.transactions.SellOfferUpdate/UpdateName'
     ObjectType = SellOfferObject
-<<<<<<< HEAD
-    CreatorType = participant_update.ParticipantObject
-=======
-    CreatorType = participant_update.ParticipantObject
->>>>>>> b9d3af8b
+    CreatorType = participant_update.ParticipantObject